--- conflicted
+++ resolved
@@ -72,12 +72,9 @@
     
     # Perform training and obtain plot for train and validation loss
     #  save training and validation and also the plot
-<<<<<<< HEAD
     train_losses, validation_losses = training_loop(model, train_loader, optimizer, criterion, val_loader, epoch_number=args.epochs, patience=args.patience, return_losses=True)
-=======
     print(f"Training:")
     train_losses, validation_losses = training_loop(model, train_loader, optimizer, criterion, val_loader, epoch_number=args.epochs, return_losses=True)
->>>>>>> e42e2f9d
 
     # Specify the directory where you want to save the plot and text files
     save_loss_directory = 'results/train_val_loss/' + name
